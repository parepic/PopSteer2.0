--- conflicted
+++ resolved
@@ -22,15 +22,10 @@
     def __init__(self, config, dataset):
         super(FM).__init__()
 
-<<<<<<< HEAD
         self.embedding_size = config['embedding_size']
         self.field_names = list(dataset.token2id.keys())
         self.field_dims = [len(dataset.token2id[v]) for v in self.field_names]
-=======
-        self.embedding_size = config['model.embedding_size']
-        self.field_names = list(dataset.field2id_token.keys())
-        self.field_dims = [len(dataset.field2id_token[v]) for v in self.field_names]
->>>>>>> ab37fd26
+
         self.field_seqlen = [dataset.token2seqlen[v] for v in self.field_names]
         self.offsets = self._build_offsets()
 
@@ -56,15 +51,12 @@
         y = self.sigmoid(self.first_order_linear(x) + self.fm(self.embedding(x)))
         return y
 
-<<<<<<< HEAD
+
     def train_model(self, interaction):
         label = interaction['LABEL']
-=======
-    def calculate_loss(self, interaction):
-        label = interaction[LABEL]
->>>>>>> ab37fd26
+
         output = self.forward(interaction)
         return self.loss(output, label)
 
     def predict(self, interaction):
-        return self.forward(interaction)
+        return self.forward(interaction)