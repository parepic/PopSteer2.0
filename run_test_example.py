# @Time   : 2020/7/23
# @Author : Shanlei Mu
# @Email  : slmu@ruc.edu.cn

# UPDATE:
# @Time   : 2020/9/16, 2020/9/10
# @Author : Yupeng Hou, Yushuo Chen
# @Email  : houyupeng@ruc.edu.cn, chenyushuo@ruc.edu.cn

import traceback
from time import time
from recbole.quick_start import run_recbole


closed_examples = ['Test GRU4RecKG', 'Test S3Rec', 'Test DIN']

test_examples = {
    'Test Eval Metric': {
        'model': 'BPR',
        'dataset': 'ml-100k',
        'epochs': 1,
        'valid_metric': 'Recall@10',
        'eval_setting': 'RO_RS, full',
        'training_neg_sample_num': 1,
        'metrics': ['Precision', 'Hit', 'Recall', 'MRR', 'NDCG'],
        'topk': [5, 10, 20],
    },
    'Test Real Time Full Sort': {
        'model': 'BPR',
        'dataset': 'ml-100k',
        'epochs': 1,
        'valid_metric': 'Recall@10',
        'metrics': ['Recall'],
        'topk': [10],
        'eval_setting': 'RO_RS, full',
        'real_time_process': True
    },
    'Test Pre Full Sort': {
        'model': 'BPR',
        'dataset': 'ml-100k',
        'epochs': 1,
        'valid_metric': 'Recall@10',
        'metrics': ['Recall'],
        'topk': [10],
        'eval_setting': 'RO_RS, full',
        'real_time_process': False
    },
    'Test Real Time Neg Sample By': {
        'model': 'BPR',
        'dataset': 'ml-100k',
        'epochs': 1,
        'valid_metric': 'Recall@10',
        'metrics': ['Recall'],
        'topk': [10],
        'eval_setting': 'RO_RS, uni100',
        'real_time_process': True
    },
    'Test Pre Neg Sample By': {
        'model': 'BPR',
        'dataset': 'ml-100k',
        'epochs': 1,
        'valid_metric': 'Recall@10',
        'metrics': ['Recall'],
        'topk': [10],
        'eval_setting': 'RO_RS, uni100',
        'real_time_process': False
    },
    'Test Leave One Out': {
        'model': 'BPR',
        'dataset': 'ml-100k',
        'epochs': 1,
        'valid_metric': 'Recall@10',
        'metrics': ['Recall'],
        'topk': [10],
        'eval_setting': 'RO_LS, full',
        'leave_one_num': 2,
        'real_time_process': True
    },

    # General Recommendation
    'Test BPR': {
        'model': 'BPR',
        'dataset': 'ml-100k',
    },
    'Test NeuMF': {
        'model': 'NeuMF',
        'dataset': 'ml-100k',
    },
    'Test DMF': {
        'model': 'DMF',
        'dataset': 'ml-100k',
    },
    'Test NAIS': {
        'model': 'NAIS',
        'dataset': 'ml-100k',
    },
    'Test GCMC': {
        'model': 'GCMC',
        'dataset': 'ml-100k',
    },
    'Test NGCF': {
        'model': 'NGCF',
        'dataset': 'ml-100k',
    },
    'Test LightGCN': {
        'model': 'LightGCN',
        'dataset': 'ml-100k',
    },
    'Test DGCF': {
        'model': 'DGCF',
        'dataset': 'ml-100k',
    },
    'Test FISM': {
        'model': 'FISM',
        'dataset': 'ml-100k'
    },
    'Test SpectralCF': {
        'model': 'SpectralCF',
        'dataset': 'ml-100k'
    },
    'Test POP': {
        'model': 'Pop',
        'dataset': 'ml-100k',
    },
    'Test ItemKNN': {
        'model': 'ItemKNN',
        'dataset': 'ml-100k',
    },
    'Test ConvNCF': {
        'model': 'ConvNCF',
        'dataset': 'ml-100k',
    },
    'Test LINE': {
        'model': 'LINE',
        'dataset': 'ml-100k',
    },
<<<<<<< HEAD
    'Test SLIMElastic': {
        'model': 'SLIMElastic',
=======
    'Test EASE': {
        'model': 'EASE',
        'dataset': 'ml-100k',
    },
    'Test MultiDAE': {
        'model': 'MultiDAE',
        'dataset': 'ml-100k',
    },
    'Test MultiVAE': {
        'model': 'LINE',
        'dataset': 'ml-100k',
    },
    'Test MacridVAE': {
        'model': 'MacridVAE',
        'dataset': 'ml-100k',
    },
    'Test NNCF': {
        'model': 'NNCF',
>>>>>>> e9a864f3
        'dataset': 'ml-100k',
    },

    # Context-aware Recommendation
    'Test FM': {
        'model': 'FM',
        'dataset': 'ml-100k',
    },
    'Test DCN': {
        'model': 'DCN',
        'dataset': 'ml-100k',
    },
    'Test xDeepFM': {
        'model': 'xDeepFM',
        'dataset': 'ml-100k',
    },
    'Test AFM': {
        'model': 'AFM',
        'dataset': 'ml-100k',
    },
    'Test AUTOINT': {
        'model': 'AutoInt',
        'dataset': 'ml-100k',
    },
    'Test DeepFM': {
        'model': 'DeepFM',
        'dataset': 'ml-100k',
    },
    'Test DSSM': {
        'model': 'DSSM',
        'dataset': 'ml-100k',
    },
    'Test FFM': {
        'model': 'FFM',
        'dataset': 'ml-100k',
    },
    'Test FNN': {
        'model': 'FNN',
        'dataset': 'ml-100k',
    },
    'Test FwFM': {
        'model': 'FwFM',
        'dataset': 'ml-100k',
    },
    'Test LR': {
        'model': 'LR',
        'dataset': 'ml-100k',
    },
    'Test NFM': {
        'model': 'NFM',
        'dataset': 'ml-100k',
    },
    'Test PNN': {
        'model': 'PNN',
        'dataset': 'ml-100k',
    },
    'Test WideDeep': {
        'model': 'WideDeep',
        'dataset': 'ml-100k',
    },

    # Sequential Recommendation
    'Test GRU4Rec': {
        'model': 'GRU4Rec',
        'dataset': 'ml-100k',
    },
    'Test FPMC': {
        'model': 'FPMC',
        'dataset': 'ml-100k',
    },
    'Test Caser': {
        'model': 'Caser',
        'dataset': 'ml-100k',
        'reproducibility': False,
    },
    'Test TransRec': {
        'model': 'TransRec',
        'dataset': 'ml-100k',
    },
    'Test SASRec': {
        'model': 'SASRec',
        'dataset': 'ml-100k',
    },
    'Test BERT4Rec': {
        'model': 'BERT4Rec',
        'dataset': 'ml-100k',
    },
    'Test STAMP': {
        'model': 'STAMP',
        'dataset': 'ml-100k',
    },
    'Test NARM': {
        'model': 'NARM',
        'dataset': 'ml-100k',
    },
    'Test NextItNet': {
        'model': 'NextItNet',
        'dataset': 'ml-100k',
        'reproducibility': False,
    },
    'Test SRGNN': {
        'model': 'SRGNN',
        'dataset': 'ml-100k',
        'MAX_ITEM_LIST_LENGTH': 3,
    },
    'Test GCSAN': {
        'model': 'GCSAN',
        'dataset': 'ml-100k',
        'MAX_ITEM_LIST_LENGTH': 3,
    },
    'Test GRU4RecF': {
        'model': 'GRU4RecF',
        'dataset': 'ml-100k',
    },
    'Test SASRecF': {
        'model': 'SASRecF',
        'dataset': 'ml-100k',
    },
    'Test FDSA': {
        'model': 'FDSA',
        'dataset': 'ml-100k',
    },
    'Test S3Rec': {

    },
    'Test GRU4RecKG': {
        'model': 'GRU4RecKG',
        'dataset': 'ml-1m',
        'TIME_FIELD': 'timestamp',
        'HEAD_ENTITY_ID_FIELD': 'head_id',
        'TAIL_ENTITY_ID_FIELD': 'tail_id',
        'RELATION_ID_FIELD': 'relation_id',
        'ENTITY_ID_FIELD': 'entity_id',
        'MAX_ITEM_LIST_LENGTH': 50,
        'LIST_SUFFIX': '_list',
        'ITEM_LIST_LENGTH_FIELD': 'item_length',
        'load_col': {
            'inter': ['user_id', 'item_id', 'rating', 'timestamp'],
            'feature': ['ent_id', 'ent_feature']
        },
        'additional_feat_suffix': ['feature'],
        'fields_in_same_space': [['entity_id', 'ent_id']],
        'preload_weight': {
            'ent_id': 'ent_feature'
        }
    },
    'Test DIN': {
        'model': 'DIN',
        'dataset': 'ml-100k',
        'training_neg_sample_num': 1,
        'eval_setting': 'TO_LS, uni100',
        'load_col': {'inter': ['user_id', 'item_id', 'rating', 'timestamp'],
                     'user': ['user_id', 'age', 'gender', 'occupation'],
                     'item': ['item_id', 'release_year']},
        'threshold': {'rating': 4},
        'valid_metric': 'AUC',
        'metrics': ['AUC'],
        'eval_batch_size': 10000,
    },

    # Knowledge-based Recommendation
    'Test CKE': {
        'model': 'CKE',
        'dataset': 'ml-100k',
    },
    'Test KTUP': {
        'model': 'KTUP',
        'dataset': 'ml-100k',
        'train_rec_step': 1,
        'train_kg_step': 1,
        'epochs': 2,
    },
    'Test CFKG': {
        'model': 'CFKG',
        'dataset': 'ml-100k',
    },
    'Test KGAT': {
        'model': 'KGAT',
        'dataset': 'ml-100k',
    },
    'Test RippleNet': {
        'model': 'RippleNet',
        'dataset': 'ml-100k',
    },
    'Test MKR': {
        'model': 'MKR',
        'dataset': 'ml-100k',
    },
    'Test KGCN': {
        'model': 'KGCN',
        'dataset': 'ml-100k',
    },
    'Test KGNNLS': {
        'model': 'KGNNLS',
        'dataset': 'ml-100k',
    },
}


def run_test_examples():

    test_start_time = time()
    success_examples, fail_examples = [], []
    n_examples = len(test_examples.keys())
    for idx, example in enumerate(test_examples.keys()):
        if example in closed_examples:
            continue
        print('\n\n Begin to run %d / %d example: %s \n\n' %
              (idx + 1, n_examples, example))
        try:
            config_dict = test_examples[example]
            if 'epochs' not in config_dict:
                config_dict['epochs'] = 1
            run_recbole(config_dict=config_dict, saved=False)
            print('\n\n Running %d / %d example successfully: %s \n\n' %
                  (idx + 1, n_examples, example))
            success_examples.append(example)
        except Exception:
            print(traceback.format_exc())
            fail_examples.append(example)
    test_end_time = time()
    print('total test time: ', test_end_time - test_start_time)
    print('success examples: ', success_examples)
    print('fail examples: ', fail_examples)
    print('\n')


if __name__ == '__main__':
    run_test_examples()<|MERGE_RESOLUTION|>--- conflicted
+++ resolved
@@ -134,10 +134,10 @@
         'model': 'LINE',
         'dataset': 'ml-100k',
     },
-<<<<<<< HEAD
     'Test SLIMElastic': {
         'model': 'SLIMElastic',
-=======
+        'dataset': 'ml-100k',
+    },
     'Test EASE': {
         'model': 'EASE',
         'dataset': 'ml-100k',
@@ -156,7 +156,6 @@
     },
     'Test NNCF': {
         'model': 'NNCF',
->>>>>>> e9a864f3
         'dataset': 'ml-100k',
     },
 
