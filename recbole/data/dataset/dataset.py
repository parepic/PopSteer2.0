# @Time   : 2020/6/28
# @Author : Yupeng Hou
# @Email  : houyupeng@ruc.edu.cn

# UPDATE:
# @Time   : 2021/12/18 2021/7/14 2021/7/1, 2020/11/10
# @Author : Yupeng Hou, Xingyu Pan, Yushuo Chen, Juyong Jiang
# @Email  : houyupeng@ruc.edu.cn, xy_pan@foxmail.com, chenyushuo@ruc.edu.cn, csjuyongjiang@gmail.com

"""
recbole.data.dataset
##########################
"""

import copy
import pickle
import os
import yaml
from collections import Counter, defaultdict
from logging import getLogger

import numpy as np
import pandas as pd
import torch
import torch.nn.utils.rnn as rnn_utils
from scipy.sparse import coo_matrix

from recbole.data.interaction import Interaction
from recbole.utils import FeatureSource, FeatureType, get_local_time, set_color, ensure_dir
from recbole.utils.url import decide_download, download_url, extract_zip, makedirs, rename_atomic_files


class Dataset:
    """:class:`Dataset` stores the original dataset in memory.
    It provides many useful functions for data preprocessing, such as k-core data filtering and missing value
    imputation. Features are stored as :class:`pandas.DataFrame` inside :class:`~recbole.data.dataset.dataset.Dataset`.
    General and Context-aware Models can use this class.

    By calling method :meth:`~recbole.data.dataset.dataset.Dataset.build`, it will processing dataset into
    DataLoaders, according to :class:`~recbole.config.eval_setting.EvalSetting`.

    Args:
        config (Config): Global configuration object.

    Attributes:
        dataset_name (str): Name of this dataset.

        dataset_path (str): Local file path of this dataset.

        field2type (dict): Dict mapping feature name (str) to its type (:class:`~recbole.utils.enum_type.FeatureType`).

        field2source (dict): Dict mapping feature name (str) to its source
            (:class:`~recbole.utils.enum_type.FeatureSource`).
            Specially, if feature is loaded from Arg ``additional_feat_suffix``, its source has type str,
            which is the suffix of its local file (also the suffix written in Arg ``additional_feat_suffix``).

        field2id_token (dict): Dict mapping feature name (str) to a :class:`np.ndarray`, which stores the original token
            of this feature. For example, if ``test`` is token-like feature, ``token_a`` is remapped to 1, ``token_b``
            is remapped to 2. Then ``field2id_token['test'] = ['[PAD]', 'token_a', 'token_b']``. (Note that 0 is
            always PADDING for token-like features.)

        field2token_id (dict): Dict mapping feature name (str) to a dict, which stores the token remap table
            of this feature. For example, if ``test`` is token-like feature, ``token_a`` is remapped to 1, ``token_b``
            is remapped to 2. Then ``field2token_id['test'] = {'[PAD]': 0, 'token_a': 1, 'token_b': 2}``.
            (Note that 0 is always PADDING for token-like features.)

        field2seqlen (dict): Dict mapping feature name (str) to its sequence length (int).
            For sequence features, their length can be either set in config,
            or set to the max sequence length of this feature.
            For token and float features, their length is 1.

        uid_field (str or None): The same as ``config['USER_ID_FIELD']``.

        iid_field (str or None): The same as ``config['ITEM_ID_FIELD']``.

        label_field (str or None): The same as ``config['LABEL_FIELD']``.

        time_field (str or None): The same as ``config['TIME_FIELD']``.

        inter_feat (:class:`Interaction`): Internal data structure stores the interaction features.
            It's loaded from file ``.inter``.

        user_feat (:class:`Interaction` or None): Internal data structure stores the user features.
            It's loaded from file ``.user`` if existed.

        item_feat (:class:`Interaction` or None): Internal data structure stores the item features.
            It's loaded from file ``.item`` if existed.

        feat_name_list (list): A list contains all the features' name (:class:`str`), including additional features.
    """

    def __init__(self, config):
        self.config = config
        self.dataset_name = config['dataset']
        self.logger = getLogger()
        self._from_scratch()

    def _from_scratch(self):
        """Load dataset from scratch.
        Initialize attributes firstly, then load data from atomic files, pre-process the dataset lastly.
        """
        self.logger.debug(set_color(f'Loading {self.__class__} from scratch.', 'green'))

        self._get_preset()
        self._get_field_from_config()
        self._load_data(self.dataset_name, self.dataset_path)
        self._init_alias()
        self._data_processing()

    def _get_preset(self):
        """Initialization useful inside attributes.
        """
        self.dataset_path = self.config['data_path']

        self.field2type = {}
        self.field2source = {}
        self.field2id_token = {}
        self.field2token_id = {}
        self.field2seqlen = self.config['seq_len'] or {}
        self.alias = {}
        self._preloaded_weight = {}
        self.benchmark_filename_list = self.config['benchmark_filename']

    def _get_field_from_config(self):
        """Initialization common field names.
        """
        self.uid_field = self.config['USER_ID_FIELD']
        self.iid_field = self.config['ITEM_ID_FIELD']
        self.label_field = self.config['LABEL_FIELD']
        self.time_field = self.config['TIME_FIELD']

        if (self.uid_field is None) ^ (self.iid_field is None):
            raise ValueError(
                'USER_ID_FIELD and ITEM_ID_FIELD need to be set at the same time or not set at the same time.'
            )

        self.logger.debug(set_color('uid_field', 'blue') + f': {self.uid_field}')
        self.logger.debug(set_color('iid_field', 'blue') + f': {self.iid_field}')

    def _data_processing(self):
        """Data preprocessing, including:

        - Data filtering
        - Remap ID
        - Missing value imputation
        - Normalization
        - Preloading weights initialization
        """
        self.feat_name_list = self._build_feat_name_list()
        if self.benchmark_filename_list is None:
            self._data_filtering()

        self._remap_ID_all()
        self._user_item_feat_preparation()
        self._fill_nan()
        self._set_label_by_threshold()
        self._normalize()
        self._preload_weight_matrix()

    def _data_filtering(self):
        """Data filtering

        - Filter missing user_id or item_id
        - Remove duplicated user-item interaction
        - Value-based data filtering
        - Remove interaction by user or item
        - K-core data filtering

        Note:
            After filtering, feats(``DataFrame``) has non-continuous index,
            thus :meth:`~recbole.data.dataset.dataset.Dataset._reset_index` will reset the index of feats.
        """
        self._filter_nan_user_or_item()
        self._remove_duplication()
        self._filter_by_field_value()
        self._filter_inter_by_user_or_item()
        self._filter_by_inter_num()
        self._reset_index()

    def _build_feat_name_list(self):
        """Feat list building.

        Any feat loaded by Dataset can be found in ``feat_name_list``

        Returns:
            built feature name list.

        Note:
            Subclasses can inherit this method to add new feat.
        """
        feat_name_list = [
            feat_name for feat_name in ['inter_feat', 'user_feat', 'item_feat']
            if getattr(self, feat_name, None) is not None
        ]
        if self.config['additional_feat_suffix'] is not None:
            for suf in self.config['additional_feat_suffix']:
                if getattr(self, f'{suf}_feat', None) is not None:
                    feat_name_list.append(f'{suf}_feat')
        return feat_name_list

    def _get_download_url(self, url_file, allow_none=False):
        current_path = os.path.dirname(os.path.realpath(__file__))
        with open(os.path.join(current_path, f'../../properties/dataset/{url_file}.yaml')) as f:
            dataset2url = yaml.load(f.read(), Loader=self.config.yaml_loader)

        if self.dataset_name in dataset2url:
            url = dataset2url[self.dataset_name]
            return url
        elif allow_none:
            return None
        else:
            raise ValueError(
                f'Neither [{self.dataset_path}] exists in the device'
                f'nor [{self.dataset_name}] a known dataset name.'
            )

    def _download(self):
        url = self._get_download_url('url')
        self.logger.info(f'Prepare to download dataset [{self.dataset_name}] from [{url}].')

        if decide_download(url):
            makedirs(self.dataset_path)
            path = download_url(url, self.dataset_path)
            extract_zip(path, self.dataset_path)
            os.unlink(path)

            basename = os.path.splitext(os.path.basename(path))[0]
            rename_atomic_files(self.dataset_path, basename, self.dataset_name)

            self.logger.info('Downloading done.')
        else:
            self.logger.info('Stop download.')
            exit(-1)

    def _load_data(self, token, dataset_path):
        """Load features.

        Firstly load interaction features, then user/item features optionally,
        finally load additional features if ``config['additional_feat_suffix']`` is set.

        Args:
            token (str): dataset name.
            dataset_path (str): path of dataset dir.
        """
        if not os.path.exists(dataset_path):
            self._download()
        self._load_inter_feat(token, dataset_path)
        self.user_feat = self._load_user_or_item_feat(token, dataset_path, FeatureSource.USER, 'uid_field')
        self.item_feat = self._load_user_or_item_feat(token, dataset_path, FeatureSource.ITEM, 'iid_field')
        self._load_additional_feat(token, dataset_path)

    def _load_inter_feat(self, token, dataset_path):
        """Load interaction features.

        If ``config['benchmark_filename']`` is not set, load interaction features from ``.inter``.

        Otherwise, load interaction features from a file list, named ``dataset_name.xxx.inter``,
        where ``xxx`` if from ``config['benchmark_filename']``.
        After loading, ``self.file_size_list`` stores the length of each interaction file.

        Args:
            token (str): dataset name.
            dataset_path (str): path of dataset dir.
        """
        if self.benchmark_filename_list is None:
            inter_feat_path = os.path.join(dataset_path, f'{token}.inter')
            if not os.path.isfile(inter_feat_path):
                raise ValueError(f'File {inter_feat_path} not exist.')

            inter_feat = self._load_feat(inter_feat_path, FeatureSource.INTERACTION)
            self.logger.debug(f'Interaction feature loaded successfully from [{inter_feat_path}].')
            self.inter_feat = inter_feat
        else:
            sub_inter_lens = []
            sub_inter_feats = []
            overall_field2seqlen = defaultdict(int)
            for filename in self.benchmark_filename_list:
                file_path = os.path.join(dataset_path, f'{token}.{filename}.inter')
                if os.path.isfile(file_path):
                    temp = self._load_feat(file_path, FeatureSource.INTERACTION)
                    sub_inter_feats.append(temp)
                    sub_inter_lens.append(len(temp))
                    for field in self.field2seqlen:
                        overall_field2seqlen[field] = max(overall_field2seqlen[field], self.field2seqlen[field])
                else:
                    raise ValueError(f'File {file_path} not exist.')
            inter_feat = pd.concat(sub_inter_feats, ignore_index=True)
            self.inter_feat, self.file_size_list = inter_feat, sub_inter_lens
            self.field2seqlen = overall_field2seqlen

    def _load_user_or_item_feat(self, token, dataset_path, source, field_name):
        """Load user/item features.

        Args:
            token (str): dataset name.
            dataset_path (str): path of dataset dir.
            source (FeatureSource): source of user/item feature.
            field_name (str): ``uid_field`` or ``iid_field``

        Returns:
            pandas.DataFrame: Loaded feature

        Note:
            ``user_id`` and ``item_id`` has source :obj:`~recbole.utils.enum_type.FeatureSource.USER_ID` and
            :obj:`~recbole.utils.enum_type.FeatureSource.ITEM_ID`
        """
        feat_path = os.path.join(dataset_path, f'{token}.{source.value}')
        field = getattr(self, field_name, None)

        if os.path.isfile(feat_path):
            feat = self._load_feat(feat_path, source)
            self.logger.debug(f'[{source.value}] feature loaded successfully from [{feat_path}].')
        else:
            feat = None
            self.logger.debug(f'[{feat_path}] not found, [{source.value}] features are not loaded.')

        if feat is not None and field is None:
            raise ValueError(f'{field_name} must be exist if {source.value}_feat exist.')
        if feat is not None and field not in feat:
            raise ValueError(f'{field_name} must be loaded if {source.value}_feat is loaded.')
        if feat is not None:
            feat.drop_duplicates(subset=[field], keep='first', inplace=True)

        if field in self.field2source:
            self.field2source[field] = FeatureSource(source.value + '_id')
        return feat

    def _load_additional_feat(self, token, dataset_path):
        """Load additional features.

        For those additional features, e.g. pretrained entity embedding, user can set them
        as ``config['additional_feat_suffix']``, then they will be loaded and stored in
        :attr:`feat_name_list`. See :doc:`../user_guide/data/data_settings` for details.

        Args:
            token (str): dataset name.
            dataset_path (str): path of dataset dir.
        """
        if self.config['additional_feat_suffix'] is None:
            return
        for suf in self.config['additional_feat_suffix']:
            if hasattr(self, f'{suf}_feat'):
                raise ValueError(f'{suf}_feat already exist.')
            feat_path = os.path.join(dataset_path, f'{token}.{suf}')
            if os.path.isfile(feat_path):
                feat = self._load_feat(feat_path, suf)
            else:
                raise ValueError(f'Additional feature file [{feat_path}] not found.')
            setattr(self, f'{suf}_feat', feat)

    def _get_load_and_unload_col(self, source):
        """Parsing ``config['load_col']`` and ``config['unload_col']`` according to source.
        See :doc:`../user_guide/config/data_settings` for detail arg setting.

        Args:
            source (FeatureSource): source of input file.

        Returns:
            tuple: tuple of parsed ``load_col`` and ``unload_col``, see :doc:`../user_guide/data/data_args` for details.
        """
        if isinstance(source, FeatureSource):
            source = source.value
        if self.config['load_col'] is None:
            load_col = None
        elif source not in self.config['load_col']:
            load_col = set()
        elif self.config['load_col'][source] == '*':
            load_col = None
        else:
            load_col = set(self.config['load_col'][source])

        if self.config['unload_col'] is not None and source in self.config['unload_col']:
            unload_col = set(self.config['unload_col'][source])
        else:
            unload_col = None

        if load_col and unload_col:
            raise ValueError(f'load_col [{load_col}] and unload_col [{unload_col}] can not be set the same time.')

        self.logger.debug(set_color(f'[{source}]: ', 'pink'))
        self.logger.debug(set_color('\t load_col', 'blue') + f': [{load_col}]')
        self.logger.debug(set_color('\t unload_col', 'blue') + f': [{unload_col}]')
        return load_col, unload_col

    def _load_feat(self, filepath, source):
        """Load features according to source into :class:`pandas.DataFrame`.

        Set features' properties, e.g. type, source and length.

        Args:
            filepath (str): path of input file.
            source (FeatureSource or str): source of input file.

        Returns:
            pandas.DataFrame: Loaded feature

        Note:
            For sequence features, ``seqlen`` will be loaded, but data in DataFrame will not be cut off.
            Their length is limited only after calling :meth:`~_dict_to_interaction` or
            :meth:`~_dataframe_to_interaction`
        """
        self.logger.debug(set_color(f'Loading feature from [{filepath}] (source: [{source}]).', 'green'))

        load_col, unload_col = self._get_load_and_unload_col(source)
        if load_col == set():
            return None

        field_separator = self.config['field_separator']
        columns = []
        usecols = []
        dtype = {}
        encoding = self.config['encoding']
        with open(filepath, 'r', encoding=encoding) as f:
            head = f.readline()[:-1]
        for field_type in head.split(field_separator):
            field, ftype = field_type.split(':')
            try:
                ftype = FeatureType(ftype)
            except ValueError:
                raise ValueError(f'Type {ftype} from field {field} is not supported.')
            if load_col is not None and field not in load_col:
                continue
            if unload_col is not None and field in unload_col:
                continue
            if isinstance(source, FeatureSource) or source != 'link':
                self.field2source[field] = source
                self.field2type[field] = ftype
                if not ftype.value.endswith('seq'):
                    self.field2seqlen[field] = 1
            columns.append(field)
            usecols.append(field_type)
            dtype[field_type] = np.float64 if ftype == FeatureType.FLOAT else str

        if len(columns) == 0:
            self.logger.warning(f'No columns has been loaded from [{source}]')
            return None

        df = pd.read_csv(
            filepath, delimiter=field_separator, usecols=usecols, dtype=dtype, encoding=encoding, engine='python'
        )
        df.columns = columns

        seq_separator = self.config['seq_separator']
        for field in columns:
            ftype = self.field2type[field]
            if not ftype.value.endswith('seq'):
                continue
            df[field].fillna(value='', inplace=True)
            if ftype == FeatureType.TOKEN_SEQ:
                df[field] = [np.array(list(filter(None, _.split(seq_separator)))) for _ in df[field].values]
            elif ftype == FeatureType.FLOAT_SEQ:
                df[field] = [np.array(list(map(float, filter(None, _.split(seq_separator))))) for _ in df[field].values]
            self.field2seqlen[field] = max(map(len, df[field].values))
        return df

    def _set_alias(self, alias_name, default_value):
        alias = self.config[f'alias_of_{alias_name}'] or []
        alias = np.array(list(filter(None, default_value)) + alias)
        _, idx = np.unique(alias, return_index=True)
        self.alias[alias_name] = alias[np.sort(idx)]

    def _init_alias(self):
        """Set :attr:`alias_of_user_id` and :attr:`alias_of_item_id`. And set :attr:`_rest_fields`.
        """
        self._set_alias('user_id', [self.uid_field])
        self._set_alias('item_id', [self.iid_field])

        for alias_name_1, alias_1 in self.alias.items():
            for alias_name_2, alias_2 in self.alias.items():
                if alias_name_1 != alias_name_2:
                    intersect = np.intersect1d(alias_1, alias_2, assume_unique=True)
                    if len(intersect) > 0:
                        raise ValueError(
                            f'`alias_of_{alias_name_1}` and `alias_of_{alias_name_2}` '
                            f'should not have the same field {list(intersect)}.'
                        )

        self._rest_fields = self.token_like_fields
        for alias_name, alias in self.alias.items():
            isin = np.isin(alias, self._rest_fields, assume_unique=True)
            if isin.all() is False:
                raise ValueError(
                    f'`alias_of_{alias_name}` should not contain '
                    f'non-token-like field {list(alias[~isin])}.'
                )
            self._rest_fields = np.setdiff1d(self._rest_fields, alias, assume_unique=True)

    def _user_item_feat_preparation(self):
        """Sort :attr:`user_feat` and :attr:`item_feat` by ``user_id`` or ``item_id``.
        Missing values will be filled later.
        """
        if self.user_feat is not None:
            new_user_df = pd.DataFrame({self.uid_field: np.arange(self.user_num)})
            self.user_feat = pd.merge(new_user_df, self.user_feat, on=self.uid_field, how='left')
            self.logger.debug(set_color('ordering user features by user id.', 'green'))
        if self.item_feat is not None:
            new_item_df = pd.DataFrame({self.iid_field: np.arange(self.item_num)})
            self.item_feat = pd.merge(new_item_df, self.item_feat, on=self.iid_field, how='left')
            self.logger.debug(set_color('ordering item features by item id.', 'green'))

    def _preload_weight_matrix(self):
        """Transfer preload weight features into :class:`numpy.ndarray` with shape ``[id_token_length]``
        or ``[id_token_length, seqlen]``. See :doc:`../user_guide/data/data_args` for detail arg setting.
        """
        preload_fields = self.config['preload_weight']
        if preload_fields is None:
            return

        self.logger.debug(f'Preload weight matrix for {preload_fields}.')

        for preload_id_field, preload_value_field in preload_fields.items():
            if preload_id_field not in self.field2source:
                raise ValueError(f'Preload id field [{preload_id_field}] not exist.')
            if preload_value_field not in self.field2source:
                raise ValueError(f'Preload value field [{preload_value_field}] not exist.')
            pid_source = self.field2source[preload_id_field]
            pv_source = self.field2source[preload_value_field]
            if pid_source != pv_source:
                raise ValueError(
                    f'Preload id field [{preload_id_field}] is from source [{pid_source}],'
                    f'while preload value field [{preload_value_field}] is from source [{pv_source}], '
                    f'which should be the same.'
                )

            id_ftype = self.field2type[preload_id_field]
            value_ftype = self.field2type[preload_value_field]
            if id_ftype != FeatureType.TOKEN:
                raise ValueError(f'Preload id field [{preload_id_field}] should be type token, but is [{id_ftype}].')
            if value_ftype not in {FeatureType.FLOAT, FeatureType.FLOAT_SEQ}:
                self.logger.warning(
                    f'Field [{preload_value_field}] with type [{value_ftype}] is not `float` or `float_seq`, '
                    f'which will not be handled by preload matrix.'
                )
                continue

            token_num = self.num(preload_id_field)
            feat = self.field2feats(preload_id_field)[0]
            if value_ftype == FeatureType.FLOAT:
                matrix = np.zeros(token_num)
                matrix[feat[preload_id_field]] = feat[preload_value_field]
            else:
                max_len = self.field2seqlen[preload_value_field]
                matrix = np.zeros((token_num, max_len))
                preload_ids = feat[preload_id_field].values
                preload_values = feat[preload_value_field].to_list()
                for pid, prow in zip(preload_ids, preload_values):
                    length = len(prow)
                    if length <= max_len:
                        matrix[pid, :length] = prow
                    else:
                        matrix[pid] = prow[:max_len]
            self._preloaded_weight[preload_id_field] = matrix

    def _fill_nan(self):
        """Missing value imputation.

        For fields with type :obj:`~recbole.utils.enum_type.FeatureType.TOKEN`, missing value will be filled by
        ``[PAD]``, which indexed as 0.

        For fields with type :obj:`~recbole.utils.enum_type.FeatureType.FLOAT`, missing value will be filled by
        the average of original data.
        """
        self.logger.debug(set_color('Filling nan', 'green'))

        for feat_name in self.feat_name_list:
            feat = getattr(self, feat_name)
            for field in feat:
                ftype = self.field2type[field]
                if ftype == FeatureType.TOKEN:
                    feat[field].fillna(value=0, inplace=True)
                elif ftype == FeatureType.FLOAT:
                    feat[field].fillna(value=feat[field].mean(), inplace=True)
                else:
                    dtype = np.int64 if ftype == FeatureType.TOKEN_SEQ else np.float
                    feat[field] = feat[field].apply(lambda x: np.array([], dtype=dtype) if isinstance(x, float) else x)

    def _normalize(self):
        """Normalization if ``config['normalize_field']`` or ``config['normalize_all']`` is set.
        See :doc:`../user_guide/data/data_args` for detail arg setting.

        .. math::
            x' = \frac{x - x_{min}}{x_{max} - x_{min}}

        Note:
            Only float-like fields can be normalized.
        """
        if self.config['normalize_field'] is not None and self.config['normalize_all'] is True:
            raise ValueError('Normalize_field and normalize_all can\'t be set at the same time.')

        if self.config['normalize_field']:
            fields = self.config['normalize_field']
            for field in fields:
                if field not in self.field2type:
                    raise ValueError(f'Field [{field}] does not exist.')
                ftype = self.field2type[field]
                if ftype != FeatureType.FLOAT and ftype != FeatureType.FLOAT_SEQ:
                    self.logger.warning(f'{field} is not a FLOAT/FLOAT_SEQ feat, which will not be normalized.')
        elif self.config['normalize_all']:
            fields = self.float_like_fields
        else:
            return

        self.logger.debug(set_color('Normalized fields', 'blue') + f': {fields}')

        for field in fields:
            for feat in self.field2feats(field):

                def norm(arr):
                    mx, mn = max(arr), min(arr)
                    if mx == mn:
                        self.logger.warning(f'All the same value in [{field}] from [{feat}_feat].')
                        arr = 1.0
                    else:
                        arr = (arr - mn) / (mx - mn)
                    return arr

                ftype = self.field2type[field]
                if ftype == FeatureType.FLOAT:
                    feat[field] = norm(feat[field].values)
                elif ftype == FeatureType.FLOAT_SEQ:
                    split_point = np.cumsum(feat[field].agg(len))[:-1]
                    feat[field] = np.split(norm(feat[field].agg(np.concatenate)), split_point)

    def _filter_nan_user_or_item(self):
        """Filter NaN user_id and item_id
        """
        for field, name in zip([self.uid_field, self.iid_field], ['user', 'item']):
            feat = getattr(self, name + '_feat')
            if feat is not None:
                dropped_feat = feat.index[feat[field].isnull()]
                if len(dropped_feat):
                    self.logger.warning(
                        f'In {name}_feat, line {list(dropped_feat + 2)}, {field} do not exist, so they will be removed.'
                    )
                    feat.drop(feat.index[dropped_feat], inplace=True)
            if field is not None:
                dropped_inter = self.inter_feat.index[self.inter_feat[field].isnull()]
                if len(dropped_inter):
                    self.logger.warning(
                        f'In inter_feat, line {list(dropped_inter + 2)}, {field} do not exist, so they will be removed.'
                    )
                    self.inter_feat.drop(self.inter_feat.index[dropped_inter], inplace=True)

    def _remove_duplication(self):
        """Remove duplications in inter_feat.

        If :attr:`self.config['rm_dup_inter']` is not ``None``, it will remove duplicated user-item interactions.

        Note:
            Before removing duplicated user-item interactions, if :attr:`time_field` existed, :attr:`inter_feat`
            will be sorted by :attr:`time_field` in ascending order.
        """
        keep = self.config['rm_dup_inter']
        if keep is None:
            return
        self._check_field('uid_field', 'iid_field')

        if self.time_field in self.inter_feat:
            self.inter_feat.sort_values(by=[self.time_field], ascending=True, inplace=True)
            self.logger.info(
                f'Records in original dataset have been sorted by value of [{self.time_field}] in ascending order.'
            )
        else:
            self.logger.warning(
                f'Timestamp field has not been loaded or specified, '
                f'thus strategy [{keep}] of duplication removal may be meaningless.'
            )
        self.inter_feat.drop_duplicates(subset=[self.uid_field, self.iid_field], keep=keep, inplace=True)

    def _filter_by_inter_num(self):
        """Filter by number of interaction.

        The interval of the number of interactions can be set, and only users/items whose number 
        of interactions is in the specified interval can be retained.
        See :doc:`../user_guide/data/data_args` for detail arg setting.

        Note:
            Lower bound of the interval is also called k-core filtering, which means this method 
            will filter loops until all the users and items has at least k interactions.
        """
        if self.uid_field is None or self.iid_field is None:
            return

        user_inter_num_interval = self._parse_intervals_str(self.config['user_inter_num_interval'])
        item_inter_num_interval = self._parse_intervals_str(self.config['item_inter_num_interval'])

        if user_inter_num_interval is None and item_inter_num_interval is None:
            return

        user_inter_num = Counter(self.inter_feat[self.uid_field].values) if user_inter_num_interval else Counter()
        item_inter_num = Counter(self.inter_feat[self.iid_field].values) if item_inter_num_interval else Counter()

        while True:
            ban_users = self._get_illegal_ids_by_inter_num(
                field=self.uid_field,
                feat=self.user_feat,
                inter_num=user_inter_num,
                inter_interval=user_inter_num_interval
            )
            ban_items = self._get_illegal_ids_by_inter_num(
                field=self.iid_field,
                feat=self.item_feat,
                inter_num=item_inter_num,
                inter_interval=item_inter_num_interval
            )

            if len(ban_users) == 0 and len(ban_items) == 0:
                break

            if self.user_feat is not None:
                dropped_user = self.user_feat[self.uid_field].isin(ban_users)
                self.user_feat.drop(self.user_feat.index[dropped_user], inplace=True)

            if self.item_feat is not None:
                dropped_item = self.item_feat[self.iid_field].isin(ban_items)
                self.item_feat.drop(self.item_feat.index[dropped_item], inplace=True)

            dropped_inter = pd.Series(False, index=self.inter_feat.index)
            user_inter = self.inter_feat[self.uid_field]
            item_inter = self.inter_feat[self.iid_field]
            dropped_inter |= user_inter.isin(ban_users)
            dropped_inter |= item_inter.isin(ban_items)

            user_inter_num -= Counter(user_inter[dropped_inter].values)
            item_inter_num -= Counter(item_inter[dropped_inter].values)

            dropped_index = self.inter_feat.index[dropped_inter]
            self.logger.debug(f'[{len(dropped_index)}] dropped interactions.')
            self.inter_feat.drop(dropped_index, inplace=True)

    def _get_illegal_ids_by_inter_num(self, field, feat, inter_num, inter_interval=None):
        """Given inter feat, return illegal ids, whose inter num out of [min_num, max_num]

        Args:
            field (str): field name of user_id or item_id.
            feat (pandas.DataFrame): interaction feature.
            inter_num (Counter): interaction number counter.
            inter_interval (list, optional): the allowed interval(s) of the number of interactions. 
                                              Defaults to ``None``.

        Returns:
            set: illegal ids, whose inter num out of inter_intervals.
        """
        self.logger.debug(
            set_color('get_illegal_ids_by_inter_num', 'blue') + f': field=[{field}], inter_interval=[{inter_interval}]'
        )

        if inter_interval is not None:
            if len(inter_interval) > 1:
                self.logger.warning(f'More than one interval of interaction number are given!')

        ids = {id_ for id_ in inter_num if not self._within_intervals(inter_num[id_], inter_interval)}

        if feat is not None:
            min_num = inter_interval[0][1] if inter_interval else -1
            for id_ in feat[field].values:
                if inter_num[id_] < min_num:
                    ids.add(id_)
        self.logger.debug(f'[{len(ids)}] illegal_ids_by_inter_num, field=[{field}]')
        return ids

    def _parse_intervals_str(self, intervals_str):
        """Given string of intervals, return the list of endpoints tuple, where a tuple corresponds to an interval.

        Args:
            intervals_str (str): the string of intervals, such as "(0,1];[3,4)".

        Returns:
            list of endpoint tuple, such as [('(', 0, 1.0 , ']'), ('[', 3.0, 4.0 , ')')].
        """
        if intervals_str is None:
            return None

        endpoints = []
        for endpoint_pair_str in str(intervals_str).split(';'):
            endpoint_pair_str = endpoint_pair_str.strip()
            left_bracket, right_bracket = endpoint_pair_str[0], endpoint_pair_str[-1]
            endpoint_pair = endpoint_pair_str[1:-1].split(',')
            if not (len(endpoint_pair) == 2 and left_bracket in ['(', '['] and right_bracket in [')', ']']):
                self.logger.warning(f'{endpoint_pair_str} is an illegal interval!')
                continue

            left_point, right_point = float(endpoint_pair[0]), float(endpoint_pair[1])
            if left_point > right_point:
                self.logger.warning(f'{endpoint_pair_str} is an illegal interval!')

            endpoints.append((left_bracket, left_point, right_point, right_bracket))
        return endpoints

    def _within_intervals(self, num, intervals):
        """ return Ture if the num is in the intervals.

        Note:
            return true when the intervals is None.
        """
        result = True
        for i, (left_bracket, left_point, right_point, right_bracket) in enumerate(intervals):
            temp_result = num >= left_point if left_bracket == '[' else num > left_point
            temp_result &= num <= right_point if right_bracket == ']' else num < right_point
            result = temp_result if i == 0 else result | temp_result
        return result

    def _filter_by_field_value(self):
        """Filter features according to its values.
        """

        val_intervals = {} if self.config['val_interval'] is None else self.config['val_interval']
        self.logger.debug(set_color('drop_by_value', 'blue') + f': val={val_intervals}')

        for field, interval in val_intervals.items():
            if field not in self.field2type:
                raise ValueError(f'Field [{field}] not defined in dataset.')

            if self.field2type[field] in {FeatureType.FLOAT, FeatureType.FLOAT_SEQ}:
                field_val_interval = self._parse_intervals_str(interval)
                for feat in self.field2feats(field):
                    feat.drop(feat.index[~self._within_intervals(feat[field].values, field_val_interval)], inplace=True)
            else:  # token-like field
                for feat in self.field2feats(field):
                    feat.drop(feat.index[~feat[field].isin(interval)], inplace=True)

    def _reset_index(self):
        """Reset index for all feats in :attr:`feat_name_list`.
        """
        for feat_name in self.feat_name_list:
            feat = getattr(self, feat_name)
            if feat.empty:
                raise ValueError('Some feat is empty, please check the filtering settings.')
            feat.reset_index(drop=True, inplace=True)

    def _del_col(self, feat, field):
        """Delete columns

        Args:
            feat (pandas.DataFrame or Interaction): the feat contains field.
            field (str): field name to be dropped.
        """
        self.logger.debug(f'Delete column [{field}].')
        if isinstance(feat, Interaction):
            feat.drop(column=field)
        else:
            feat.drop(columns=field, inplace=True)
        for dct in [self.field2id_token, self.field2token_id, self.field2seqlen, self.field2source, self.field2type]:
            if field in dct:
                del dct[field]

    def _filter_inter_by_user_or_item(self):
        """Remove interaction in inter_feat which user or item is not in user_feat or item_feat.
        """
        if self.config['filter_inter_by_user_or_item'] is not True:
            return

        remained_inter = pd.Series(True, index=self.inter_feat.index)

        if self.user_feat is not None:
            remained_uids = self.user_feat[self.uid_field].values
            remained_inter &= self.inter_feat[self.uid_field].isin(remained_uids)

        if self.item_feat is not None:
            remained_iids = self.item_feat[self.iid_field].values
            remained_inter &= self.inter_feat[self.iid_field].isin(remained_iids)

        self.inter_feat.drop(self.inter_feat.index[~remained_inter], inplace=True)

    def _set_label_by_threshold(self):
        """Generate 0/1 labels according to value of features.

        According to ``config['threshold']``, those rows with value lower than threshold will
        be given negative label, while the other will be given positive label.
        See :doc:`../user_guide/data/data_args` for detail arg setting.

        Note:
            Key of ``config['threshold']`` if a field name.
            This field will be dropped after label generation.
        """
        threshold = self.config['threshold']
        if threshold is None:
            return

        self.logger.debug(f'Set label by {threshold}.')

        if len(threshold) != 1:
            raise ValueError('Threshold length should be 1.')

        self.set_field_property(self.label_field, FeatureType.FLOAT, FeatureSource.INTERACTION, 1)
        for field, value in threshold.items():
            if field in self.inter_feat:
                self.inter_feat[self.label_field] = (self.inter_feat[field] >= value).astype(int)
            else:
                raise ValueError(f'Field [{field}] not in inter_feat.')
            if field != self.label_field:
                self._del_col(self.inter_feat, field)

    def _get_remap_list(self, field_list):
        """Transfer set of fields in the same remapping space into remap list.

        If ``uid_field`` or ``iid_field`` in ``field_set``,
        field in :attr:`inter_feat` will be remapped firstly,
        then field in :attr:`user_feat` or :attr:`item_feat` will be remapped next, finally others.

        Args:
            field_list (numpy.ndarray): List of fields in the same remapping space.

        Returns:
            list:
            - feat (pandas.DataFrame)
            - field (str)
            - ftype (FeatureType)

            They will be concatenated in order, and remapped together.
        """

        remap_list = []
        for field in field_list:
            ftype = self.field2type[field]
            for feat in self.field2feats(field):
                remap_list.append((feat, field, ftype))
        return remap_list

    def _remap_ID_all(self):
        """Remap all token-like fields.
        """
        for alias in self.alias.values():
            remap_list = self._get_remap_list(alias)
            self._remap(remap_list)

        for field in self._rest_fields:
            remap_list = self._get_remap_list(np.array([field]))
            self._remap(remap_list)

    def _concat_remaped_tokens(self, remap_list):
        """Given ``remap_list``, concatenate values in order.

        Args:
            remap_list (list): See :meth:`_get_remap_list` for detail.

        Returns:
            tuple: tuple of:
            - tokens after concatenation.
            - split points that can be used to restore the concatenated tokens.
        """
        tokens = []
        for feat, field, ftype in remap_list:
            if ftype == FeatureType.TOKEN:
                tokens.append(feat[field].values)
            elif ftype == FeatureType.TOKEN_SEQ:
                tokens.append(feat[field].agg(np.concatenate))
        split_point = np.cumsum(list(map(len, tokens)))[:-1]
        tokens = np.concatenate(tokens)
        return tokens, split_point

    def _remap(self, remap_list):
        """Remap tokens using :meth:`pandas.factorize`.

        Args:
            remap_list (list): See :meth:`_get_remap_list` for detail.
        """
        if len(remap_list) == 0:
            return
        tokens, split_point = self._concat_remaped_tokens(remap_list)
        new_ids_list, mp = pd.factorize(tokens)
        new_ids_list = np.split(new_ids_list + 1, split_point)
        mp = np.array(['[PAD]'] + list(mp))
        token_id = {t: i for i, t in enumerate(mp)}

        for (feat, field, ftype), new_ids in zip(remap_list, new_ids_list):
            if field not in self.field2id_token:
                self.field2id_token[field] = mp
                self.field2token_id[field] = token_id
            if ftype == FeatureType.TOKEN:
                feat[field] = new_ids
            elif ftype == FeatureType.TOKEN_SEQ:
                split_point = np.cumsum(feat[field].agg(len))[:-1]
                feat[field] = np.split(new_ids, split_point)

    def _change_feat_format(self):
        """Change feat format from :class:`pandas.DataFrame` to :class:`Interaction`.
        """
        for feat_name in self.feat_name_list:
            feat = getattr(self, feat_name)
            setattr(self, feat_name, self._dataframe_to_interaction(feat))

    def num(self, field):
        """Given ``field``, for token-like fields, return the number of different tokens after remapping,
        for float-like fields, return ``1``.

        Args:
            field (str): field name to get token number.

        Returns:
            int: The number of different tokens (``1`` if ``field`` is a float-like field).
        """
        if field not in self.field2type:
            raise ValueError(f'Field [{field}] not defined in dataset.')
        if self.field2type[field] not in {FeatureType.TOKEN, FeatureType.TOKEN_SEQ}:
            return self.field2seqlen[field]
        else:
            return len(self.field2id_token[field])

    def fields(self, ftype=None, source=None):
        """Given type and source of features, return all the field name of this type and source.
        If ``ftype == None``, the type of returned fields is not restricted.
        If ``source == None``, the source of returned fields is not restricted.

        Args:
            ftype (FeatureType, optional): Type of features. Defaults to ``None``.
            source (FeatureSource, optional): Source of features. Defaults to ``None``.

        Returns:
            list: List of field names.
        """
        ftype = set(ftype) if ftype is not None else set(FeatureType)
        source = set(source) if source is not None else set(FeatureSource)
        ret = []
        for field in self.field2type:
            tp = self.field2type[field]
            src = self.field2source[field]
            if tp in ftype and src in source:
                ret.append(field)
        return ret

    @property
    def float_like_fields(self):
        """Get fields of type :obj:`~recbole.utils.enum_type.FeatureType.FLOAT` and
        :obj:`~recbole.utils.enum_type.FeatureType.FLOAT_SEQ`.

        Returns:
            list: List of field names.
        """
        return self.fields(ftype=[FeatureType.FLOAT, FeatureType.FLOAT_SEQ])

    @property
    def token_like_fields(self):
        """Get fields of type :obj:`~recbole.utils.enum_type.FeatureType.TOKEN` and
        :obj:`~recbole.utils.enum_type.FeatureType.TOKEN_SEQ`.

        Returns:
            list: List of field names.
        """
        return self.fields(ftype=[FeatureType.TOKEN, FeatureType.TOKEN_SEQ])

    @property
    def seq_fields(self):
        """Get fields of type :obj:`~recbole.utils.enum_type.FeatureType.TOKEN_SEQ` and
        :obj:`~recbole.utils.enum_type.FeatureType.FLOAT_SEQ`.

        Returns:
            list: List of field names.
        """
        return self.fields(ftype=[FeatureType.FLOAT_SEQ, FeatureType.TOKEN_SEQ])

    @property
    def non_seq_fields(self):
        """Get fields of type :obj:`~recbole.utils.enum_type.FeatureType.TOKEN` and
        :obj:`~recbole.utils.enum_type.FeatureType.FLOAT`.

        Returns:
            list: List of field names.
        """
        return self.fields(ftype=[FeatureType.FLOAT, FeatureType.TOKEN])

    def set_field_property(self, field, field_type, field_source, field_seqlen):
        """Set a new field's properties.

        Args:
            field (str): Name of the new field.
            field_type (FeatureType): Type of the new field.
            field_source (FeatureSource): Source of the new field.
            field_seqlen (int): max length of the sequence in ``field``.
                ``1`` if ``field``'s type is not sequence-like.
        """
        self.field2type[field] = field_type
        self.field2source[field] = field_source
        self.field2seqlen[field] = field_seqlen

    def copy_field_property(self, dest_field, source_field):
        """Copy properties from ``dest_field`` towards ``source_field``.

        Args:
            dest_field (str): Destination field.
            source_field (str): Source field.
        """
        self.field2type[dest_field] = self.field2type[source_field]
        self.field2source[dest_field] = self.field2source[source_field]
        self.field2seqlen[dest_field] = self.field2seqlen[source_field]

    def field2feats(self, field):
        if field not in self.field2source:
            raise ValueError(f'Field [{field}] not defined in dataset.')
        if field == self.uid_field:
            feats = [self.inter_feat]
            if self.user_feat is not None:
                feats.append(self.user_feat)
        elif field == self.iid_field:
            feats = [self.inter_feat]
            if self.item_feat is not None:
                feats.append(self.item_feat)
        else:
            source = self.field2source[field]
            if not isinstance(source, str):
                source = source.value
            feats = [getattr(self, f'{source}_feat')]
        return feats

    def token2id(self, field, tokens):
        """Map external tokens to internal ids.

        Args:
            field (str): Field of external tokens.
            tokens (str, list or numpy.ndarray): External tokens.

        Returns:
            int or numpy.ndarray: The internal ids of external tokens.
        """
        if isinstance(tokens, str):
            if tokens in self.field2token_id[field]:
                return self.field2token_id[field][tokens]
            else:
                raise ValueError(f'token [{tokens}] is not existed in {field}')
        elif isinstance(tokens, (list, np.ndarray)):
            return np.array([self.token2id(field, token) for token in tokens])
        else:
            raise TypeError(f'The type of tokens [{tokens}] is not supported')

    def id2token(self, field, ids):
        """Map internal ids to external tokens.

        Args:
            field (str): Field of internal ids.
            ids (int, list, numpy.ndarray or torch.Tensor): Internal ids.

        Returns:
            str or numpy.ndarray: The external tokens of internal ids.
        """
        try:
            return self.field2id_token[field][ids]
        except IndexError:
            if isinstance(ids, list):
                raise ValueError(f'[{ids}] is not a one-dimensional list.')
            else:
                raise ValueError(f'[{ids}] is not a valid ids.')

    def counter(self, field):
        """Given ``field``, if it is a token field in ``inter_feat``,
        return the counter containing the occurrences times in ``inter_feat`` of different tokens,
        for other cases, raise ValueError.

        Args:
            field (str): field name to get token counter.

        Returns:
            Counter: The counter of different tokens.
        """
        if field not in self.inter_feat:
            raise ValueError(f'Field [{field}] is not defined in ``inter_feat``.')
        if self.field2type[field] == FeatureType.TOKEN:
            if isinstance(self.inter_feat, pd.DataFrame):
                return Counter(self.inter_feat[field].values)
            else:
                return Counter(self.inter_feat[field].numpy())
        else:
            raise ValueError(f'Field [{field}] is not a token field.')

    @property
    def user_counter(self):
        """Get the counter containing the occurrences times in ``inter_feat`` of different users.

        Returns:
            Counter: The counter of different users.
        """
        self._check_field('uid_field')
        return self.counter(self.uid_field)

    @property
    def item_counter(self):
        """Get the counter containing the occurrences times in ``inter_feat`` of different items.

        Returns:
            Counter: The counter of different items.
        """
        self._check_field('iid_field')
        return self.counter(self.iid_field)

    @property
    def user_num(self):
        """Get the number of different tokens of ``self.uid_field``.

        Returns:
            int: Number of different tokens of ``self.uid_field``.
        """
        self._check_field('uid_field')
        return self.num(self.uid_field)

    @property
    def item_num(self):
        """Get the number of different tokens of ``self.iid_field``.

        Returns:
            int: Number of different tokens of ``self.iid_field``.
        """
        self._check_field('iid_field')
        return self.num(self.iid_field)

    @property
    def inter_num(self):
        """Get the number of interaction records.

        Returns:
            int: Number of interaction records.
        """
        return len(self.inter_feat)

    @property
    def avg_actions_of_users(self):
        """Get the average number of users' interaction records.

        Returns:
            numpy.float64: Average number of users' interaction records.
        """
        if isinstance(self.inter_feat, pd.DataFrame):
            return np.mean(self.inter_feat.groupby(self.uid_field).size())
        else:
            return np.mean(list(Counter(self.inter_feat[self.uid_field].numpy()).values()))

    @property
    def avg_actions_of_items(self):
        """Get the average number of items' interaction records.

        Returns:
            numpy.float64: Average number of items' interaction records.
        """
        if isinstance(self.inter_feat, pd.DataFrame):
            return np.mean(self.inter_feat.groupby(self.iid_field).size())
        else:
            return np.mean(list(Counter(self.inter_feat[self.iid_field].numpy()).values()))

    @property
    def sparsity(self):
        """Get the sparsity of this dataset.

        Returns:
            float: Sparsity of this dataset.
        """
        return 1 - self.inter_num / self.user_num / self.item_num

    def _check_field(self, *field_names):
        """Given a name of attribute, check if it's exist.

        Args:
            *field_names (str): Fields to be checked.
        """
        for field_name in field_names:
            if getattr(self, field_name, None) is None:
                raise ValueError(f'{field_name} isn\'t set.')

    def join(self, df):
        """Given interaction feature, join user/item feature into it.

        Args:
            df (Interaction): Interaction feature to be joint.

        Returns:
            Interaction: Interaction feature after joining operation.
        """
        if self.user_feat is not None and self.uid_field in df:
            df.update(self.user_feat[df[self.uid_field]])
        if self.item_feat is not None and self.iid_field in df:
            df.update(self.item_feat[df[self.iid_field]])
        return df

    def __getitem__(self, index, join=True):
        df = self.inter_feat[index]
        return self.join(df) if join else df

    def __len__(self):
        return len(self.inter_feat)

    def __repr__(self):
        return self.__str__()

    def __str__(self):
        info = [set_color(self.dataset_name, 'pink')]
        if self.uid_field:
            info.extend([
                set_color('The number of users', 'blue') + f': {self.user_num}',
                set_color('Average actions of users', 'blue') + f': {self.avg_actions_of_users}'
            ])
        if self.iid_field:
            info.extend([
                set_color('The number of items', 'blue') + f': {self.item_num}',
                set_color('Average actions of items', 'blue') + f': {self.avg_actions_of_items}'
            ])
        info.append(set_color('The number of inters', 'blue') + f': {self.inter_num}')
        if self.uid_field and self.iid_field:
            info.append(set_color('The sparsity of the dataset', 'blue') + f': {self.sparsity * 100}%')
        info.append(set_color('Remain Fields', 'blue') + f': {list(self.field2type)}')
        return '\n'.join(info)

    def copy(self, new_inter_feat):
        """Given a new interaction feature, return a new :class:`Dataset` object,
        whose interaction feature is updated with ``new_inter_feat``, and all the other attributes the same.

        Args:
            new_inter_feat (Interaction): The new interaction feature need to be updated.

        Returns:
            :class:`~Dataset`: the new :class:`~Dataset` object, whose interaction feature has been updated.
        """
        nxt = copy.copy(self)
        nxt.inter_feat = new_inter_feat
        return nxt

    def _drop_unused_col(self):
        """Drop columns which are loaded for data preparation but not used in model.
        """
        unused_col = self.config['unused_col']
        if unused_col is None:
            return

        for feat_name, unused_fields in unused_col.items():
            feat = getattr(self, feat_name + '_feat')
            for field in unused_fields:
                if field not in feat:
                    self.logger.warning(
                        f'Field [{field}] is not in [{feat_name}_feat], which can not be set in `unused_col`.'
                    )
                    continue
                self._del_col(feat, field)

    def _grouped_index(self, group_by_list):
        index = {}
        for i, key in enumerate(group_by_list):
            if key not in index:
                index[key] = [i]
            else:
                index[key].append(i)
        return index.values()

    def _calcu_split_ids(self, tot, ratios):
        """Given split ratios, and total number, calculate the number of each part after splitting.

        Other than the first one, each part is rounded down.

        Args:
            tot (int): Total number.
            ratios (list): List of split ratios. No need to be normalized.

        Returns:
            list: Number of each part after splitting.
        """
        cnt = [int(ratios[i] * tot) for i in range(len(ratios))]
        cnt[0] = tot - sum(cnt[1:])
        for i in range(1, len(ratios)):
            if cnt[0] <= 1:
                break
            if 0 < ratios[-i] * tot < 1:
                cnt[-i] += 1
                cnt[0] -= 1
        split_ids = np.cumsum(cnt)[:-1]
        return list(split_ids)

    def split_by_ratio(self, ratios, group_by=None):
        """Split interaction records by ratios.

        Args:
            ratios (list): List of split ratios. No need to be normalized.
            group_by (str, optional): Field name that interaction records should grouped by before splitting.
                Defaults to ``None``

        Returns:
            list: List of :class:`~Dataset`, whose interaction features has been split.

        Note:
            Other than the first one, each part is rounded down.
        """
        self.logger.debug(f'split by ratios [{ratios}], group_by=[{group_by}]')
        tot_ratio = sum(ratios)
        ratios = [_ / tot_ratio for _ in ratios]

        if group_by is None:
            tot_cnt = self.__len__()
            split_ids = self._calcu_split_ids(tot=tot_cnt, ratios=ratios)
            next_index = [range(start, end) for start, end in zip([0] + split_ids, split_ids + [tot_cnt])]
        else:
            grouped_inter_feat_index = self._grouped_index(self.inter_feat[group_by].numpy())
            next_index = [[] for _ in range(len(ratios))]
            for grouped_index in grouped_inter_feat_index:
                tot_cnt = len(grouped_index)
                split_ids = self._calcu_split_ids(tot=tot_cnt, ratios=ratios)
                for index, start, end in zip(next_index, [0] + split_ids, split_ids + [tot_cnt]):
                    index.extend(grouped_index[start:end])

        self._drop_unused_col()
        next_df = [self.inter_feat[index] for index in next_index]
        next_ds = [self.copy(_) for _ in next_df]
        return next_ds

    def _split_index_by_leave_one_out(self, grouped_index, leave_one_num):
        """Split indexes by strategy leave one out.

        Args:
            grouped_index (list of list of int): Index to be split.
            leave_one_num (int): Number of parts whose length is expected to be ``1``.

        Returns:
            list: List of index that has been split.
        """
        next_index = [[] for _ in range(leave_one_num + 1)]
        for index in grouped_index:
            index = list(index)
            tot_cnt = len(index)
            legal_leave_one_num = min(leave_one_num, tot_cnt - 1)
            pr = tot_cnt - legal_leave_one_num
            next_index[0].extend(index[:pr])
            for i in range(legal_leave_one_num):
                next_index[-legal_leave_one_num + i].append(index[pr])
                pr += 1
        return next_index

    def leave_one_out(self, group_by, leave_one_mode):
        """Split interaction records by leave one out strategy.

        Args:
            group_by (str): Field name that interaction records should grouped by before splitting.
            leave_one_mode (str): The way to leave one out. It can only take three values:
                'valid_and_test', 'valid_only' and 'test_only'.

        Returns:
            list: List of :class:`~Dataset`, whose interaction features has been split.
        """
        self.logger.debug(f'leave one out, group_by=[{group_by}], leave_one_mode=[{leave_one_mode}]')
        if group_by is None:
            raise ValueError('leave one out strategy require a group field')

        grouped_inter_feat_index = self._grouped_index(self.inter_feat[group_by].numpy())
        if leave_one_mode == 'valid_and_test':
            next_index = self._split_index_by_leave_one_out(grouped_inter_feat_index, leave_one_num=2)
        elif leave_one_mode == 'valid_only':
            next_index = self._split_index_by_leave_one_out(grouped_inter_feat_index, leave_one_num=1)
            next_index.append([])
        elif leave_one_mode == 'test_only':
            next_index = self._split_index_by_leave_one_out(grouped_inter_feat_index, leave_one_num=1)
            next_index = [next_index[0], [], next_index[1]]
        else:
            raise NotImplementedError(f'The leave_one_mode [{leave_one_mode}] has not been implemented.')

        self._drop_unused_col()
        next_df = [self.inter_feat[index] for index in next_index]
        next_ds = [self.copy(_) for _ in next_df]
        return next_ds

    def shuffle(self):
        """Shuffle the interaction records inplace.
        """
        self.inter_feat.shuffle()

    def sort(self, by, ascending=True):
        """Sort the interaction records inplace.

        Args:
            by (str or list of str): Field that as the key in the sorting process.
            ascending (bool or list of bool, optional): Results are ascending if ``True``, otherwise descending.
                Defaults to ``True``
        """
        self.inter_feat.sort(by=by, ascending=ascending)

    def build(self):
        """Processing dataset according to evaluation setting, including Group, Order and Split.
        See :class:`~recbole.config.eval_setting.EvalSetting` for details.

        Returns:
            list: List of built :class:`Dataset`.
        """
        self._change_feat_format()

        if self.benchmark_filename_list is not None:
            cumsum = list(np.cumsum(self.file_size_list))
            datasets = [self.copy(self.inter_feat[start:end]) for start, end in zip([0] + cumsum[:-1], cumsum)]
            return datasets

        # ordering
        ordering_args = self.config['eval_args']['order']
        if ordering_args == 'RO':
            self.shuffle()
        elif ordering_args == 'TO':
            self.sort(by=self.time_field)
        else:
            raise NotImplementedError(f'The ordering_method [{ordering_args}] has not been implemented.')

        # splitting & grouping
        split_args = self.config['eval_args']['split']
        if split_args is None:
            raise ValueError('The split_args in eval_args should not be None.')
        if not isinstance(split_args, dict):
            raise ValueError(f'The split_args [{split_args}] should be a dict.')

        split_mode = list(split_args.keys())[0]
        assert len(split_args.keys()) == 1
        group_by = self.config['eval_args']['group_by']
        if split_mode == 'RS':
            if not isinstance(split_args['RS'], list):
                raise ValueError(f'The value of "RS" [{split_args}] should be a list.')
            if group_by is None or group_by.lower() == 'none':
                datasets = self.split_by_ratio(split_args['RS'], group_by=None)
            elif group_by == 'user':
                datasets = self.split_by_ratio(split_args['RS'], group_by=self.uid_field)
            else:
                raise NotImplementedError(f'The grouping method [{group_by}] has not been implemented.')
        elif split_mode == 'LS':
            datasets = self.leave_one_out(group_by=self.uid_field, leave_one_mode=split_args['LS'])
        else:
            raise NotImplementedError(f'The splitting_method [{split_mode}] has not been implemented.')

        return datasets

    def save(self):
        """Saving this :class:`Dataset` object to :attr:`config['checkpoint_dir']`.
        """
<<<<<<< HEAD
        save_dir = self.config['checkpoint_dir']
        ensure_dir(self.config['checkpoint_dir'])
        file = os.path.join(save_dir, f'{self.config["dataset"]}-dataset.pth')
        self.logger.info(set_color('Saving filtered dataset into ', 'pink') + f'[{file}]')
=======
        ensure_dir(self.config['checkpoint_dir'])
        file = os.path.join(self.config['checkpoint_dir'], f'{self.config["dataset"]}-{self.__class__.__name__}.pth')
        self.logger.info(set_color('Saving filtered dataset into', 'pink') + f': [{file}]')
>>>>>>> e48406fb
        with open(file, 'wb') as f:
            pickle.dump(self, f)

    def get_user_feature(self):
        """
        Returns:
            Interaction: user features
        """
        if self.user_feat is None:
            self._check_field('uid_field')
            return Interaction({self.uid_field: torch.arange(self.user_num)})
        else:
            return self.user_feat

    def get_item_feature(self):
        """
        Returns:
            Interaction: item features
        """
        if self.item_feat is None:
            self._check_field('iid_field')
            return Interaction({self.iid_field: torch.arange(self.item_num)})
        else:
            return self.item_feat

    def _create_sparse_matrix(self, df_feat, source_field, target_field, form='coo', value_field=None):
        """Get sparse matrix that describe relations between two fields.

        Source and target should be token-like fields.

        Sparse matrix has shape (``self.num(source_field)``, ``self.num(target_field)``).

        For a row of <src, tgt>, ``matrix[src, tgt] = 1`` if ``value_field`` is ``None``,
        else ``matrix[src, tgt] = df_feat[value_field][src, tgt]``.

        Args:
            df_feat (Interaction): Feature where src and tgt exist.
            source_field (str): Source field
            target_field (str): Target field
            form (str, optional): Sparse matrix format. Defaults to ``coo``.
            value_field (str, optional): Data of sparse matrix, which should exist in ``df_feat``.
                Defaults to ``None``.

        Returns:
            scipy.sparse: Sparse matrix in form ``coo`` or ``csr``.
        """
        src = df_feat[source_field]
        tgt = df_feat[target_field]
        if value_field is None:
            data = np.ones(len(df_feat))
        else:
            if value_field not in df_feat:
                raise ValueError(f'Value_field [{value_field}] should be one of `df_feat`\'s features.')
            data = df_feat[value_field]
        mat = coo_matrix((data, (src, tgt)), shape=(self.num(source_field), self.num(target_field)))

        if form == 'coo':
            return mat
        elif form == 'csr':
            return mat.tocsr()
        else:
            raise NotImplementedError(f'Sparse matrix format [{form}] has not been implemented.')

    def _create_graph(self, tensor_feat, source_field, target_field, form='dgl', value_field=None):
        """Get graph that describe relations between two fields.

        Source and target should be token-like fields.

        For an edge of <src, tgt>, ``graph[src, tgt] = 1`` if ``value_field`` is ``None``,
        else ``graph[src, tgt] = df_feat[value_field][src, tgt]``.

        Currently, we support graph in `DGL`_ and `PyG`_.

        Args:
            tensor_feat (Interaction): Feature where src and tgt exist.
            source_field (str): Source field
            target_field (str): Target field
            form (str, optional): Library of graph data structure. Defaults to ``dgl``.
            value_field (str, optional): edge attributes of graph, which should exist in ``df_feat``.
                Defaults to ``None``.

        Returns:
            Graph of relations.

        .. _DGL:
            https://www.dgl.ai/

        .. _PyG:
            https://github.com/rusty1s/pytorch_geometric
        """
        src = tensor_feat[source_field]
        tgt = tensor_feat[target_field]

        if form == 'dgl':
            import dgl
            graph = dgl.graph((src, tgt))
            if value_field is not None:
                if isinstance(value_field, str):
                    value_field = {value_field}
                for k in value_field:
                    graph.edata[k] = tensor_feat[k]
            return graph
        elif form == 'pyg':
            from torch_geometric.data import Data
            edge_attr = tensor_feat[value_field] if value_field else None
            graph = Data(edge_index=torch.stack([src, tgt]), edge_attr=edge_attr)
            return graph
        else:
            raise NotImplementedError(f'Graph format [{form}] has not been implemented.')

    def inter_matrix(self, form='coo', value_field=None):
        """Get sparse matrix that describe interactions between user_id and item_id.

        Sparse matrix has shape (user_num, item_num).

        For a row of <src, tgt>, ``matrix[src, tgt] = 1`` if ``value_field`` is ``None``,
        else ``matrix[src, tgt] = self.inter_feat[src, tgt]``.

        Args:
            form (str, optional): Sparse matrix format. Defaults to ``coo``.
            value_field (str, optional): Data of sparse matrix, which should exist in ``df_feat``.
                Defaults to ``None``.

        Returns:
            scipy.sparse: Sparse matrix in form ``coo`` or ``csr``.
        """
        if not self.uid_field or not self.iid_field:
            raise ValueError('dataset does not exist uid/iid, thus can not converted to sparse matrix.')
        return self._create_sparse_matrix(self.inter_feat, self.uid_field, self.iid_field, form, value_field)

    def _history_matrix(self, row, value_field=None):
        """Get dense matrix describe user/item's history interaction records.

        ``history_matrix[i]`` represents ``i``'s history interacted item_id.

        ``history_value[i]`` represents ``i``'s history interaction records' values.
            ``0`` if ``value_field = None``.

        ``history_len[i]`` represents number of ``i``'s history interaction records.

        ``0`` is used as padding.

        Args:
            row (str): ``user`` or ``item``.
            value_field (str, optional): Data of matrix, which should exist in ``self.inter_feat``.
                Defaults to ``None``.

        Returns:
            tuple:
                - History matrix (torch.Tensor): ``history_matrix`` described above.
                - History values matrix (torch.Tensor): ``history_value`` described above.
                - History length matrix (torch.Tensor): ``history_len`` described above.
        """
        self._check_field('uid_field', 'iid_field')

        user_ids, item_ids = self.inter_feat[self.uid_field].numpy(), self.inter_feat[self.iid_field].numpy()
        if value_field is None:
            values = np.ones(len(self.inter_feat))
        else:
            if value_field not in self.inter_feat:
                raise ValueError(f'Value_field [{value_field}] should be one of `inter_feat`\'s features.')
            values = self.inter_feat[value_field].numpy()

        if row == 'user':
            row_num, max_col_num = self.user_num, self.item_num
            row_ids, col_ids = user_ids, item_ids
        else:
            row_num, max_col_num = self.item_num, self.user_num
            row_ids, col_ids = item_ids, user_ids

        history_len = np.zeros(row_num, dtype=np.int64)
        for row_id in row_ids:
            history_len[row_id] += 1

        col_num = np.max(history_len)
        if col_num > max_col_num * 0.2:
            self.logger.warning(
                f'Max value of {row}\'s history interaction records has reached '
                f'{col_num / max_col_num * 100}% of the total.'
            )

        history_matrix = np.zeros((row_num, col_num), dtype=np.int64)
        history_value = np.zeros((row_num, col_num))
        history_len[:] = 0
        for row_id, value, col_id in zip(row_ids, values, col_ids):
            history_matrix[row_id, history_len[row_id]] = col_id
            history_value[row_id, history_len[row_id]] = value
            history_len[row_id] += 1

        return torch.LongTensor(history_matrix), torch.FloatTensor(history_value), torch.LongTensor(history_len)

    def history_item_matrix(self, value_field=None):
        """Get dense matrix describe user's history interaction records.

        ``history_matrix[i]`` represents user ``i``'s history interacted item_id.

        ``history_value[i]`` represents user ``i``'s history interaction records' values,
        ``0`` if ``value_field = None``.

        ``history_len[i]`` represents number of user ``i``'s history interaction records.

        ``0`` is used as padding.

        Args:
            value_field (str, optional): Data of matrix, which should exist in ``self.inter_feat``.
                Defaults to ``None``.

        Returns:
            tuple:
                - History matrix (torch.Tensor): ``history_matrix`` described above.
                - History values matrix (torch.Tensor): ``history_value`` described above.
                - History length matrix (torch.Tensor): ``history_len`` described above.
        """
        return self._history_matrix(row='user', value_field=value_field)

    def history_user_matrix(self, value_field=None):
        """Get dense matrix describe item's history interaction records.

        ``history_matrix[i]`` represents item ``i``'s history interacted item_id.

        ``history_value[i]`` represents item ``i``'s history interaction records' values,
        ``0`` if ``value_field = None``.

        ``history_len[i]`` represents number of item ``i``'s history interaction records.

        ``0`` is used as padding.

        Args:
            value_field (str, optional): Data of matrix, which should exist in ``self.inter_feat``.
                Defaults to ``None``.

        Returns:
            tuple:
                - History matrix (torch.Tensor): ``history_matrix`` described above.
                - History values matrix (torch.Tensor): ``history_value`` described above.
                - History length matrix (torch.Tensor): ``history_len`` described above.
        """
        return self._history_matrix(row='item', value_field=value_field)

    def get_preload_weight(self, field):
        """Get preloaded weight matrix, whose rows are sorted by token ids.

        ``0`` is used as padding.

        Args:
            field (str): preloaded feature field name.

        Returns:
            numpy.ndarray: preloaded weight matrix. See :doc:`../user_guide/config/data_settings` for details.
        """
        if field not in self._preloaded_weight:
            raise ValueError(f'Field [{field}] not in preload_weight')
        return self._preloaded_weight[field]

    def _dataframe_to_interaction(self, data):
        """Convert :class:`pandas.DataFrame` to :class:`~recbole.data.interaction.Interaction`.

        Args:
            data (pandas.DataFrame): data to be converted.

        Returns:
            :class:`~recbole.data.interaction.Interaction`: Converted data.
        """
        new_data = {}
        for k in data:
            value = data[k].values
            ftype = self.field2type[k]
            if ftype == FeatureType.TOKEN:
                new_data[k] = torch.LongTensor(value)
            elif ftype == FeatureType.FLOAT:
                new_data[k] = torch.FloatTensor(value)
            elif ftype == FeatureType.TOKEN_SEQ:
                seq_data = [torch.LongTensor(d[:self.field2seqlen[k]]) for d in value]
                new_data[k] = rnn_utils.pad_sequence(seq_data, batch_first=True)
            elif ftype == FeatureType.FLOAT_SEQ:
                seq_data = [torch.FloatTensor(d[:self.field2seqlen[k]]) for d in value]
                new_data[k] = rnn_utils.pad_sequence(seq_data, batch_first=True)
        return Interaction(new_data)<|MERGE_RESOLUTION|>--- conflicted
+++ resolved
@@ -1516,16 +1516,10 @@
     def save(self):
         """Saving this :class:`Dataset` object to :attr:`config['checkpoint_dir']`.
         """
-<<<<<<< HEAD
         save_dir = self.config['checkpoint_dir']
-        ensure_dir(self.config['checkpoint_dir'])
+        ensure_dir(save_dir)
         file = os.path.join(save_dir, f'{self.config["dataset"]}-dataset.pth')
         self.logger.info(set_color('Saving filtered dataset into ', 'pink') + f'[{file}]')
-=======
-        ensure_dir(self.config['checkpoint_dir'])
-        file = os.path.join(self.config['checkpoint_dir'], f'{self.config["dataset"]}-{self.__class__.__name__}.pth')
-        self.logger.info(set_color('Saving filtered dataset into', 'pink') + f': [{file}]')
->>>>>>> e48406fb
         with open(file, 'wb') as f:
             pickle.dump(self, f)
 
