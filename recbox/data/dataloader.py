--- conflicted
+++ resolved
@@ -3,11 +3,7 @@
 # @Email  : houyupeng@ruc.edu.cn
 
 # UPDATE
-<<<<<<< HEAD
-# @Time   : 2020/9/7, 2020/9/2, 2020/8/31
-=======
-# @Time   : 2020/9/1, 2020/9/7, 2020/8/31
->>>>>>> 5f323d02
+# @Time   : 2020/9/7, 2020/9/7, 2020/8/31
 # @Author : Yupeng Hou, Yushuo Chen, Kaiyuan Li
 # @email  : houyupeng@ruc.edu.cn, chenyushuo@ruc.edu.cn, tsotfsk@outlook.com
 
